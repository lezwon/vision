<<<<<<< HEAD
=======
import functools
import io
>>>>>>> 55f7faf3
import pathlib
import re
from typing import Any, Dict, List, Optional, Tuple, cast, BinaryIO

import numpy as np
from torchdata.datapipes.iter import (
    IterDataPipe,
    Mapper,
    Demultiplexer,
    Filter,
    IterKeyZipper,
    LineReader,
)
from torchvision.prototype.datasets.utils import (
    Dataset,
    DatasetConfig,
    DatasetInfo,
    HttpResource,
    OnlineResource,
    RawImage,
)
from torchvision.prototype.datasets.utils._internal import (
    INFINITE_BUFFER_SIZE,
    read_mat,
    getitem,
    path_accessor,
    path_comparator,
    hint_sharding,
    hint_shuffling,
)
from torchvision.prototype.features import Feature


class SBD(Dataset):
    def _make_info(self) -> DatasetInfo:
        return DatasetInfo(
            "sbd",
            dependencies=("scipy",),
            homepage="http://home.bharathh.info/pubs/codes/SBD/download.html",
            valid_options=dict(
                split=("train", "val", "train_noval"),
            ),
        )

    def resources(self, config: DatasetConfig) -> List[OnlineResource]:
        archive = HttpResource(
            "https://www2.eecs.berkeley.edu/Research/Projects/CS/vision/grouping/semantic_contours/benchmark.tgz",
            sha256="6a5a2918d5c73ce032fdeba876574d150d9d04113ab87540a1304cbcc715be53",
        )
        extra_split = HttpResource(
            "http://home.bharathh.info/pubs/codes/SBD/train_noval.txt",
            sha256="0b2068f7a359d2907431803e1cd63bf6162da37d7d503b589d3b08c6fd0c2432",
        )
        return [archive, extra_split]

    def _classify_archive(self, data: Tuple[str, Any]) -> Optional[int]:
        path = pathlib.Path(data[0])
        parent, grandparent, *_ = path.parents

        if parent.name == "dataset":
            return 0
        elif grandparent.name == "dataset":
            if parent.name == "img":
                return 1
            elif parent.name == "cls":
                return 2
            else:
                return None
        else:
            return None

    def _decode_ann(self, buffer: BinaryIO) -> Dict[str, Any]:
        raw_anns = read_mat(buffer)["GTcls"][0]
        return dict(
            # the boundaries are stored in sparse CSC format, which is not supported by PyTorch
            boundaries=Feature(np.stack([raw_boundary[0].toarray() for raw_boundary in raw_anns["Boundaries"][0]])),
            segmentation=Feature(raw_anns["Segmentation"][0]),
        )

    def _prepare_sample(self, data: Tuple[Tuple[Any, Tuple[str, BinaryIO]], Tuple[str, BinaryIO]]) -> Dict[str, Any]:
        split_and_image_data, ann_data = data
        _, image_data = split_and_image_data
        image_path, image_buffer = image_data
        ann_path, ann_buffer = ann_data

        return dict(
            self._decode_ann(ann_buffer),
            image_path=image_path,
            image=RawImage.fromfile(image_buffer),
            ann_path=ann_path,
        )

    def _make_datapipe(
        self,
        resource_dps: List[IterDataPipe],
        *,
        config: DatasetConfig,
    ) -> IterDataPipe[Dict[str, Any]]:
        archive_dp, extra_split_dp = resource_dps

        archive_dp = resource_dps[0]
        split_dp, images_dp, anns_dp = Demultiplexer(
            archive_dp,
            3,
            self._classify_archive,
            buffer_size=INFINITE_BUFFER_SIZE,
            drop_none=True,
        )

        if config.split == "train_noval":
            split_dp = extra_split_dp
        split_dp = LineReader(split_dp, decode=True)
        split_dp = hint_sharding(split_dp)
        split_dp = hint_shuffling(split_dp)

        dp = split_dp
        for level, data_dp in enumerate((images_dp, anns_dp)):
            dp = IterKeyZipper(
                dp,
                data_dp,
                key_fn=getitem(*[0] * level, 1),
                ref_key_fn=path_accessor("stem"),
                buffer_size=INFINITE_BUFFER_SIZE,
            )
<<<<<<< HEAD
        return Mapper(dp, self._prepare_sample)
=======
        return Mapper(dp, functools.partial(self._collate_and_decode_sample, config=config, decoder=decoder))
>>>>>>> 55f7faf3

    def _generate_categories(self, root: pathlib.Path) -> Tuple[str, ...]:
        dp = self.resources(self.default_config)[0].load(pathlib.Path(root) / self.name)
        dp = Filter(dp, path_comparator("name", "category_names.m"))
        dp = LineReader(dp)
        dp = Mapper(dp, bytes.decode, input_col=1)
        lines = tuple(zip(*iter(dp)))[1]

        pattern = re.compile(r"\s*'(?P<category>\w+)';\s*%(?P<label>\d+)")
        categories_and_labels = cast(
            List[Tuple[str, ...]],
            [
                pattern.match(line).groups()  # type: ignore[union-attr]
                # the first and last line contain no information
                for line in lines[1:-1]
            ],
        )
        categories_and_labels.sort(key=lambda category_and_label: int(category_and_label[1]))
        categories, _ = zip(*categories_and_labels)

        return categories<|MERGE_RESOLUTION|>--- conflicted
+++ resolved
@@ -1,8 +1,3 @@
-<<<<<<< HEAD
-=======
-import functools
-import io
->>>>>>> 55f7faf3
 import pathlib
 import re
 from typing import Any, Dict, List, Optional, Tuple, cast, BinaryIO
@@ -111,9 +106,9 @@
             buffer_size=INFINITE_BUFFER_SIZE,
             drop_none=True,
         )
-
         if config.split == "train_noval":
             split_dp = extra_split_dp
+
         split_dp = LineReader(split_dp, decode=True)
         split_dp = hint_sharding(split_dp)
         split_dp = hint_shuffling(split_dp)
@@ -127,11 +122,7 @@
                 ref_key_fn=path_accessor("stem"),
                 buffer_size=INFINITE_BUFFER_SIZE,
             )
-<<<<<<< HEAD
         return Mapper(dp, self._prepare_sample)
-=======
-        return Mapper(dp, functools.partial(self._collate_and_decode_sample, config=config, decoder=decoder))
->>>>>>> 55f7faf3
 
     def _generate_categories(self, root: pathlib.Path) -> Tuple[str, ...]:
         dp = self.resources(self.default_config)[0].load(pathlib.Path(root) / self.name)
